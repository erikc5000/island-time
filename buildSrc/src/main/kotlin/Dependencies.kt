--- conflicted
+++ resolved
@@ -5,10 +5,6 @@
     const val androidxTest = "1.2.0"
     const val googleTruth = "1.0.1"
     const val threetenabp = "1.2.4"
-<<<<<<< HEAD
-    const val stately = "1.0.4-a1-1.4-M3"
-=======
->>>>>>> a06a786e
     const val kotlinpoet = "1.6.0"
     const val androidDesugarJdkLibs = "1.0.9"
 }
