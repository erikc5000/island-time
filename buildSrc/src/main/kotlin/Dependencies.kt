--- conflicted
+++ resolved
@@ -2,15 +2,9 @@
     const val kotlin = "1.5.20"
     const val serialization = "1.2.2"
     const val atomicfu = "0.16.2"
-<<<<<<< HEAD
-    const val androidxTest = "1.3.0"
+    const val androidxTest = "1.4.0"
     const val googleTruth = "1.1.3"
-    const val androidDesugarJdkLibs = "1.1.1"
-=======
-    const val androidxTest = "1.4.0"
-    const val googleTruth = "1.1"
     const val androidDesugarJdkLibs = "1.1.5"
->>>>>>> 1ccf39e6
     const val javamath2kmp = "0.4.0"
 }
 
