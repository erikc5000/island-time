--- conflicted
+++ resolved
@@ -19,8 +19,33 @@
     fileName = "_DateProperties",
     jvmName = "DateTimesKt"
 ) {
-<<<<<<< HEAD
-    DateTimeDescription.values().filter { it.isDateBased }.forEach { receiverClass ->
+    DateTimeDescription.values()
+        .filter { it.isDateBased && it.smallestUnit <= DAYS }
+        .forEach { buildDatePropertiesForClass(it) }
+}
+
+private fun FileBuilder.buildDatePropertiesForClass(receiverClass: DateTimeDescription) {
+    receiverClass.interval?.let { intervalClass ->
+        fun CodeBlockBuilder.intervalOfWeekCode(vararg startOfWeekArgs: String): String {
+            using("startOfWeek", operators("startOfWeek"))
+            using("days", measures("days"))
+
+            return buildString {
+                append("return %startOfWeek:T")
+
+                if (startOfWeekArgs.isNotEmpty()) {
+                    append("(${startOfWeekArgs.joinToString()})")
+                }
+
+                if (intervalClass.isInclusive) {
+                    append(".let·{·it..it·+·6.%days:T·}")
+                } else {
+                    using("until", ranges("until"))
+                    append(".let·{·it·%until:T·it·+·7.%days:T·}")
+                }
+            }
+        }
+
         property(name = "isInLeapYear", returnType = Boolean::class) {
             kdoc { "Checks if this ${receiverClass.simpleName} falls within a leap year." }
             receiver(receiverClass.typeName)
@@ -78,38 +103,6 @@
             }
         }
 
-        property(name = "weekOfMonth", returnType = Int::class) {
-            kdoc { "The week of the month (0-5) according to the ISO definition." }
-            receiver(receiverClass.typeName)
-=======
-    DateTimeDescription.values()
-        .filter { it.isDateBased && it.smallestUnit <= DAYS }
-        .forEach { buildDatePropertiesForClass(it) }
-}
->>>>>>> de87678b
-
-private fun FileBuilder.buildDatePropertiesForClass(receiverClass: DateTimeDescription) {
-    receiverClass.interval?.let { intervalClass ->
-        fun CodeBlockBuilder.intervalOfWeekCode(vararg startOfWeekArgs: String): String {
-            using("startOfWeek", operators("startOfWeek"))
-            using("days", measures("days"))
-
-            return buildString {
-                append("return %startOfWeek:T")
-
-                if (startOfWeekArgs.isNotEmpty()) {
-                    append("(${startOfWeekArgs.joinToString()})")
-                }
-
-                if (intervalClass.isInclusive) {
-                    append(".let·{·it..it·+·6.%days:T·}")
-                } else {
-                    using("until", ranges("until"))
-                    append(".let·{·it·%until:T·it·+·7.%days:T·}")
-                }
-            }
-        }
-
         property(name = "week", returnType = intervalClass.typeName) {
             kdoc {
                 """
@@ -321,14 +314,6 @@
         }
     }
 
-<<<<<<< HEAD
-        property(name = "lengthOfWeekBasedYear", returnType = measures("IntWeeks")) {
-            kdoc {
-                """
-                    The length of the ISO week-based year that this ${receiverClass.simpleName} falls in, either 52 or
-                    53 weeks.
-                """.trimIndent()
-=======
     function(name = "weekBasedYear") {
         kdoc {
             """
@@ -347,7 +332,6 @@
             code {
                 using("impl", internal("weekBasedYearImpl"))
                 "return %impl:T(%settings:N)"
->>>>>>> de87678b
             }
         } else {
             delegatesTo(receiverClass.datePropertyName)
