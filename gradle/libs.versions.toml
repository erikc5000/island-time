[versions]
<<<<<<< HEAD
kotlin = "2.0.0"
=======
kotlin = "2.0.10"
>>>>>>> 72bd9be0
dokka = "1.9.10"
serialization = "1.6.3"
atomicfu = "0.24.0"
javamath2kmp = "1.1"
kotlinpoet = "1.18.1"
kover = "0.8.3"
truth = "1.4.4"
androidGradle = "8.5.1"
androidDesugarJdkLibs = "2.0.4"
androidxTestOrchestrator = "1.5.0"
androidxTestRunner = "1.6.1"

[plugins]
atomicfu = { id = "kotlinx-atomicfu", version.ref = "atomicfu" }
dokka = { id = "org.jetbrains.dokka", version.ref = "dokka" }
kotlinJvm = { id = "org.jetbrains.kotlin.jvm", version.ref = "kotlin" }
kotlinMultiplatform = { id = "org.jetbrains.kotlin.multiplatform", version.ref = "kotlin" }
kover = { id = "org.jetbrains.kotlinx.kover", version.ref = "kover" }
serialization = { id = "org.jetbrains.kotlin.plugin.serialization", version.ref = "kotlin" }

[libraries]
androidGradle = { module = "com.android.tools.build:gradle", version.ref = "androidGradle" }
androidDesugarJdkLibs = { module = "com.android.tools:desugar_jdk_libs", version.ref = "androidDesugarJdkLibs" }
androidxTestRunner = { module = "androidx.test:runner", version.ref = "androidxTestRunner" }
androidxTestOrchestrator = { module = "androidx.test:orchestrator", version.ref = "androidxTestOrchestrator" }
atomicfu = { module = "org.jetbrains.kotlin:atomicfu", version.ref = "kotlin" }
atomicfuGradle = { module = "org.jetbrains.kotlinx:atomicfu-gradle-plugin", version.ref = "atomicfu" }
dokka = { module = "org.jetbrains.dokka:dokka-gradle-plugin", version.ref = "dokka" }
dokkaCore = { module = "org.jetbrains.dokka:dokka-core", version.ref = "dokka" }
dokkaBase = { module = "org.jetbrains.dokka:dokka-base", version.ref = "dokka" }
dokkaGfm = { module = "org.jetbrains.dokka:gfm-plugin", version.ref = "dokka" }
dokkaGfmTemplateProcessing = { module = "org.jetbrains.dokka:gfm-template-processing-plugin", version.ref = "dokka" }
dokkaAnalysisKotlinApi = { module = "org.jetbrains.dokka:analysis-kotlin-api", version.ref = "dokka" }
javamath2kmp = { module = "dev.erikchristensen.javamath2kmp:javamath2kmp", version.ref = "javamath2kmp" }
kotlinGradle = { module = "org.jetbrains.kotlin:kotlin-gradle-plugin", version.ref = "kotlin" }
kotlinTest = { module = "org.jetbrains.kotlin:kotlin-test", version.ref = "kotlin" }
kotlinpoet = { module = "com.squareup:kotlinpoet", version.ref = "kotlinpoet" }
serializationCore = { module = "org.jetbrains.kotlinx:kotlinx-serialization-core", version.ref = "serialization" }
serializationJson = { module = "org.jetbrains.kotlinx:kotlinx-serialization-json", version.ref = "serialization" }
serializationGradle = { module = "org.jetbrains.kotlin:kotlin-serialization", version.ref = "kotlin" }
truth = { module = "com.google.truth:truth", version.ref = "truth" }<|MERGE_RESOLUTION|>--- conflicted
+++ resolved
@@ -1,9 +1,5 @@
 [versions]
-<<<<<<< HEAD
-kotlin = "2.0.0"
-=======
 kotlin = "2.0.10"
->>>>>>> 72bd9be0
 dokka = "1.9.10"
 serialization = "1.6.3"
 atomicfu = "0.24.0"
