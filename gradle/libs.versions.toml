--- conflicted
+++ resolved
@@ -1,12 +1,7 @@
 [versions]
 kotlin = "1.6.10"
-<<<<<<< HEAD
 dokka = "1.6.10"
-serialization = "1.3.1"
-=======
-dokka = "1.5.31"
 serialization = "1.3.2"
->>>>>>> 0ccef328
 atomicfu = "0.17.0"
 javamath2kmp = "0.4.4"
 kotlinpoet = "1.10.2"
