--- conflicted
+++ resolved
@@ -1,14 +1,10 @@
 package io.islandtime.format
 
 import io.islandtime.DateTimeException
-<<<<<<< HEAD
 import io.islandtime.base.DateProperty
 import io.islandtime.base.NumberProperty
 import io.islandtime.base.TimeProperty
-=======
-import io.islandtime.base.DateTimeField
 import io.islandtime.internal.confine
->>>>>>> 119890d8
 import io.islandtime.locale.Locale
 import platform.Foundation.NSCalendar
 import platform.Foundation.NSCalendarIdentifierISO8601
@@ -41,13 +37,8 @@
 
         val key = ParsableTextKey(property, styles, locale.localeIdentifier)
 
-<<<<<<< HEAD
-        return parsableText.access { cache ->
+        return parsableText.use { cache ->
             cache.getOrPut(key) {
-=======
-        return parsableText.use {
-            it.getOrPut(key) {
->>>>>>> 119890d8
                 val valueMap = hashMapOf<String, MutableSet<Long>>()
 
                 styles.forEach { style ->
