@file:Suppress("FunctionName")

package io.islandtime

<<<<<<< HEAD
import io.islandtime.base.*
import io.islandtime.internal.SECONDS_PER_HOUR
import io.islandtime.internal.SECONDS_PER_MINUTE
import io.islandtime.internal.appendZeroPadded
import io.islandtime.internal.toIntExact
import io.islandtime.measures.*
import io.islandtime.parser.DateTimeParsers
import io.islandtime.parser.TemporalParseResult
import io.islandtime.parser.TemporalParser
import io.islandtime.parser.throwParserPropertyResolutionException
=======
import io.islandtime.base.DateTimeField
import io.islandtime.internal.appendZeroPadded
import io.islandtime.internal.toIntExact
import io.islandtime.measures.*
import io.islandtime.parser.*
import kotlin.math.absoluteValue
>>>>>>> 119890d8
import kotlin.math.sign

/**
 * The time shift between a local time and UTC.
 *
 * To ensure that the offset is within the valid supported range, you must explicitly call [validate] or [validated].
 *
 * @param totalSeconds the total number of seconds to offset by
 * @see validate
 * @see validated
 */
inline class UtcOffset(val totalSeconds: IntSeconds) : Temporal, Comparable<UtcOffset> {

    /**
     * Check if this offset is within the supported range.
     */
    val isValid: Boolean get() = totalSeconds in MIN_TOTAL_SECONDS..MAX_TOTAL_SECONDS

    /**
     * Is this the UTC offset of +00:00?
     */
    fun isZero(): Boolean = this == ZERO

    /**
     * Break a UTC offset down into components. The sign will indicate whether the offset is positive or negative while
     * each component will be positive.
     */
    inline fun <T> toComponents(
        action: (sign: Int, hours: IntHours, minutes: IntMinutes, seconds: IntSeconds) -> T
    ): T {
<<<<<<< HEAD
        return totalSeconds.absoluteValue.toComponents { hours, minutes, seconds ->
            val sign = if (totalSeconds.isNegative()) -1 else 1
            action(sign, hours, minutes, seconds)
=======
        return totalSeconds.value.absoluteValue.seconds.toComponents { hours, minutes, seconds ->
            action(totalSeconds.value.sign, hours, minutes, seconds)
>>>>>>> 119890d8
        }
    }

    /**
     * Break a UTC offset down into components. If the offset is negative, each component will be negative.
     */
    inline fun <T> toComponents(
        action: (hours: IntHours, minutes: IntMinutes, seconds: IntSeconds) -> T
    ): T {
        return totalSeconds.toComponents(action)
<<<<<<< HEAD
    }

    override fun has(property: TemporalProperty<*>): Boolean {
        return property is UtcOffsetProperty
=======
>>>>>>> 119890d8
    }

    override fun get(property: NumberProperty): Long {
        return when (property) {
            is UtcOffsetProperty.Sign -> totalSeconds.value.sign
            is UtcOffsetProperty.Hours -> totalSeconds.absoluteValue.inHours.value
            is UtcOffsetProperty.Minutes -> (totalSeconds.absoluteValue.value % SECONDS_PER_HOUR) / SECONDS_PER_MINUTE
            is UtcOffsetProperty.Seconds -> totalSeconds.absoluteValue.value % SECONDS_PER_MINUTE
            is UtcOffsetProperty.TotalSeconds -> totalSeconds.value
            else -> throwUnsupportedTemporalPropertyException(property)
        }.toLong()
    }

    override fun compareTo(other: UtcOffset) = totalSeconds.compareTo(other.totalSeconds)

    override fun toString(): String {
        return if (isZero()) {
            "Z"
        } else {
            buildString(MAX_UTC_OFFSET_STRING_LENGTH) { appendUtcOffset(this@UtcOffset) }
        }
    }

    /**
     * Check if the offset is valid and throw an exception if it isn't.
     * @throws DateTimeException if the offset is outside the supported range
     * @see isValid
     */
    fun validate() {
        if (!isValid) {
            throw DateTimeException("'$totalSeconds' is outside the valid offset range of +/-18:00")
        }
    }

    /**
     * Ensure that the offset is valid, throwing an exception if it isn't.
     * @throws DateTimeException if the offset is outside the supported range
     * @see isValid
     */
    fun validated(): UtcOffset = apply { validate() }

    companion object {
        val MAX_TOTAL_SECONDS = 18.hours.inSecondsUnchecked
        val MIN_TOTAL_SECONDS = (-18).hours.inSecondsUnchecked

        val MIN = UtcOffset(MIN_TOTAL_SECONDS)
        val MAX = UtcOffset(MAX_TOTAL_SECONDS)
        val ZERO = UtcOffset(0.seconds)
    }
}

/**
 * Create a UTC offset of hours, minutes, and seconds. Each component must be within its valid range and without any
 * mixed positive and negative values.
 * @param hours hours to offset by, within +/-18
 * @param minutes minutes to offset by, within +/-59
 * @param seconds seconds to offset by, within +/-59
 * @throws DateTimeException if any of the individual components is outside the valid range
 * @return a [UtcOffset]
 */
fun UtcOffset(
    hours: IntHours,
    minutes: IntMinutes = 0.minutes,
    seconds: IntSeconds = 0.seconds
): UtcOffset {
    validateUtcOffsetComponents(hours, minutes, seconds)
    return UtcOffset(hours + minutes + seconds)
}

/**
 * Converts a duration of hours into a UTC time offset of the same length.
 * @throws ArithmeticException if overflow occurs
 */
fun IntHours.asUtcOffset() = UtcOffset(this.inSeconds)

/**
 * Converts a duration of minutes into a UTC time offset of the same length.
 * @throws ArithmeticException if overflow occurs
 */
fun IntMinutes.asUtcOffset() = UtcOffset(this.inSeconds)

/**
 * Converts a duration of seconds into a UTC time offset of the same length.
 */
fun IntSeconds.asUtcOffset() = UtcOffset(this)

/**
 * Convert a string to a [UtcOffset].
 *
 * The string is assumed to be an ISO-8601 UTC offset representation in extended format. For example, `Z`, `+05`, or
 * `-04:30`. The output of [UtcOffset.toString] can be safely parsed using this method.
 *
 * @throws DateTimeParseException if parsing fails
 * @throws DateTimeException if the parsed UTC offset is invalid
 */
fun String.toUtcOffset() = toUtcOffset(DateTimeParsers.Iso.Extended.UTC_OFFSET)

/**
 * Convert a string to a [UtcOffset] using a specific parser.
 *
 * A set of predefined parsers can be found in [DateTimeParsers].
 *
 * @throws DateTimeParseException if parsing fails
 * @throws DateTimeException if the parsed UTC offset is invalid
 */
fun String.toUtcOffset(
    parser: TemporalParser,
    settings: TemporalParser.Settings = TemporalParser.Settings.DEFAULT
): UtcOffset {
    val result = parser.parse(this, settings)
    return result.toUtcOffset() ?: throwParserPropertyResolutionException<UtcOffset>(this)
}

/**
 * Resolve a parser result into a [UtcOffset].
 *
 * Required properties are [UtcOffsetProperty.TotalSeconds] or [UtcOffsetProperty.Sign] in conjunction with any
 * combination of [UtcOffsetProperty.Hours], [UtcOffsetProperty.Minutes], and [UtcOffsetProperty.Seconds].
 */
internal fun TemporalParseResult.toUtcOffset(): UtcOffset? {
    val totalSeconds = this[UtcOffsetProperty.TotalSeconds]

    if (totalSeconds != null) {
        return UtcOffset(totalSeconds.toIntExact().seconds).validated()
    }

    val sign = this[UtcOffsetProperty.Sign]

    if (sign != null) {
        val hours = (this[UtcOffsetProperty.Hours]?.toIntExact() ?: 0).hours
        val minutes = (this[UtcOffsetProperty.Minutes]?.toIntExact() ?: 0).minutes
        val seconds = (this[UtcOffsetProperty.Seconds]?.toIntExact() ?: 0).seconds

        return if (sign < 0L) {
            UtcOffset(-hours, -minutes, -seconds).validated()
        } else {
            UtcOffset(hours, minutes, seconds).validated()
        }
    }

    return null
}

internal const val MAX_UTC_OFFSET_STRING_LENGTH = 9

internal fun StringBuilder.appendUtcOffset(offset: UtcOffset): StringBuilder {
    if (offset.isZero()) {
        append('Z')
    } else {
        offset.toComponents { sign, hours, minutes, seconds ->
            append(if (sign < 0) '-' else '+')
            appendZeroPadded(hours.value, 2)
            append(':')
            appendZeroPadded(minutes.value, 2)

            if (seconds.value != 0) {
                append(':')
                appendZeroPadded(seconds.value, 2)
            }
        }
    }
    return this
}

private fun validateUtcOffsetComponents(hours: IntHours, minutes: IntMinutes, seconds: IntSeconds) {
    when {
        hours.isPositive() -> if (minutes.isNegative() || seconds.isNegative()) {
            throw DateTimeException("Time offset minutes and seconds must be positive when hours are positive")
        }
        hours.isNegative() -> if (minutes.isPositive() || seconds.isPositive()) {
            throw DateTimeException("Time offset minutes and seconds must be negative when hours are negative")
        }
        else -> if ((minutes.isNegative() && seconds.isPositive()) || (minutes.isPositive() && seconds.isNegative())) {
            throw DateTimeException("Time offset minutes and seconds must have the same sign")
        }
    }

    if (hours.value !in -18..18) {
        throw DateTimeException("Time offset hours must be within +/-18, got '${hours.value}'")
    }
    if (minutes.value !in -59..59) {
        throw DateTimeException("Time offset minutes must be within +/-59, got '${minutes.value}'")
    }
    if (seconds.value !in -59..59) {
        throw DateTimeException("Time offset seconds must be within +/-59, got '${seconds.value}'")
    }
}<|MERGE_RESOLUTION|>--- conflicted
+++ resolved
@@ -2,25 +2,12 @@
 
 package io.islandtime
 
-<<<<<<< HEAD
 import io.islandtime.base.*
-import io.islandtime.internal.SECONDS_PER_HOUR
-import io.islandtime.internal.SECONDS_PER_MINUTE
-import io.islandtime.internal.appendZeroPadded
-import io.islandtime.internal.toIntExact
-import io.islandtime.measures.*
-import io.islandtime.parser.DateTimeParsers
-import io.islandtime.parser.TemporalParseResult
-import io.islandtime.parser.TemporalParser
-import io.islandtime.parser.throwParserPropertyResolutionException
-=======
-import io.islandtime.base.DateTimeField
 import io.islandtime.internal.appendZeroPadded
 import io.islandtime.internal.toIntExact
 import io.islandtime.measures.*
 import io.islandtime.parser.*
 import kotlin.math.absoluteValue
->>>>>>> 119890d8
 import kotlin.math.sign
 
 /**
@@ -51,14 +38,8 @@
     inline fun <T> toComponents(
         action: (sign: Int, hours: IntHours, minutes: IntMinutes, seconds: IntSeconds) -> T
     ): T {
-<<<<<<< HEAD
-        return totalSeconds.absoluteValue.toComponents { hours, minutes, seconds ->
-            val sign = if (totalSeconds.isNegative()) -1 else 1
-            action(sign, hours, minutes, seconds)
-=======
         return totalSeconds.value.absoluteValue.seconds.toComponents { hours, minutes, seconds ->
             action(totalSeconds.value.sign, hours, minutes, seconds)
->>>>>>> 119890d8
         }
     }
 
@@ -69,13 +50,10 @@
         action: (hours: IntHours, minutes: IntMinutes, seconds: IntSeconds) -> T
     ): T {
         return totalSeconds.toComponents(action)
-<<<<<<< HEAD
     }
 
     override fun has(property: TemporalProperty<*>): Boolean {
         return property is UtcOffsetProperty
-=======
->>>>>>> 119890d8
     }
 
     override fun get(property: NumberProperty): Long {
