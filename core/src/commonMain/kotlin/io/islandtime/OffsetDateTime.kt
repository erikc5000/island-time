--- conflicted
+++ resolved
@@ -268,7 +268,6 @@
 
     operator fun rangeTo(other: OffsetDateTime) = OffsetDateTimeInterval.withInclusiveEnd(this, other)
 
-<<<<<<< HEAD
     override fun has(property: TemporalProperty<*>): Boolean {
         return when (property) {
             is DateProperty,
@@ -304,12 +303,10 @@
         }
     }
 
-=======
     /**
      * Converts this date-time to a string in ISO-8601 extended format. For example,
      * `2012-04-15T17:31:45.923452091-04:00` or `2020-02-13T02:30Z`.
      */
->>>>>>> 1b7d1d90
     override fun toString() = buildString(MAX_OFFSET_DATE_TIME_STRING_LENGTH) {
         appendOffsetDateTime(this@OffsetDateTime)
     }
