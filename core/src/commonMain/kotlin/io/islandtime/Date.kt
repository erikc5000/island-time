--- conflicted
+++ resolved
@@ -406,28 +406,23 @@
  */
 fun String.toDate() = toDate(DateTimeParsers.Iso.Extended.CALENDAR_DATE)
 
-<<<<<<< HEAD
+/**
+ * Convert a string to a [Date] using a specific parser.
+ *
+ * A set of predefined parsers can be found in [DateTimeParsers].
+ *
+ * Any custom parser must be capable of supplying one of the following field combinations:
+ * - [DateTimeField.YEAR], [DateTimeField.MONTH_OF_YEAR], [DateTimeField.DAY_OF_MONTH]
+ * - [DateTimeField.YEAR], [DateTimeField.DAY_OF_YEAR]
+ *
+ * @throws DateTimeParseException if parsing fails
+ * @throws DateTimeException if the parsed time is invalid
+ */
 fun String.toDate(
     parser: DateTimeParser,
     settings: DateTimeParserSettings = DateTimeParserSettings.DEFAULT
 ): Date {
     val result = parser.parse(this, settings)
-=======
-/**
- * Convert a string to a [Date] using a specific parser.
- *
- * A set of predefined parsers can be found in [DateTimeParsers].
- *
- * Any custom parser must be capable of supplying one of the following field combinations:
- * - [DateTimeField.YEAR], [DateTimeField.MONTH_OF_YEAR], [DateTimeField.DAY_OF_MONTH]
- * - [DateTimeField.YEAR], [DateTimeField.DAY_OF_YEAR]
- *
- * @throws DateTimeParseException if parsing fails
- * @throws DateTimeException if the parsed time is invalid
- */
-fun String.toDate(parser: DateTimeParser): Date {
-    val result = parser.parse(this)
->>>>>>> 6301b8c8
     return result.toDate() ?: throwParserFieldResolutionException<Date>(this)
 }
 
