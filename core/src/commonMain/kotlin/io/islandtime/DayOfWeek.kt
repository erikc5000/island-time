package io.islandtime

import io.islandtime.base.DateProperty
import io.islandtime.calendar.WeekSettings
import io.islandtime.calendar.firstDayOfWeek
import io.islandtime.format.DateTimeTextProvider
import io.islandtime.format.TextStyle
import io.islandtime.internal.DAYS_PER_WEEK
import io.islandtime.locale.Locale
import io.islandtime.measures.IntDays
import io.islandtime.measures.LongDays
import io.islandtime.measures.days

/**
 * A day of the week.
 */
enum class DayOfWeek {
    MONDAY,
    TUESDAY,
    WEDNESDAY,
    THURSDAY,
    FRIDAY,
    SATURDAY,
    SUNDAY;

    /**
     * The ISO day of week number.
     *
     * The ISO week starts on Monday (1) and ends on Sunday (7).
     */
    val number: Int get() = ordinal + 1

    /**
     * The day of week number (1-7) according to the provided [settings]. Typically, the week will start on either
     * Monday, Sunday, or Saturday.
     */
    fun number(settings: WeekSettings): Int = (this - (settings.firstDayOfWeek.number - 1).days).number

    /**
     * The day of week number (1-7) according to the specified locale. Typically, the week will start on either Monday,
     * Sunday, or Saturday. The number returned may differ between platforms.
     */
    fun number(locale: Locale): Int = (this - (locale.firstDayOfWeek.number - 1).days).number

    /**
     * The localized name of the day, if available for the [locale] in the specified style. The result depends on the
     * configured [DateTimeTextProvider] and may differ between platforms.
     *
     * @param style the style of text
     * @param locale the locale
     * @return the localized name or `null` if unavailable for the specified locale
     * @see displayName
     */
<<<<<<< HEAD
    fun localizedName(style: TextStyle, locale: Locale = defaultLocale()): String? {
        return DateTimeTextProvider.textFor(DateProperty.DayOfWeek, number.toLong(), style, locale)
=======
    fun localizedName(style: TextStyle, locale: Locale): String? {
        return DateTimeTextProvider.dayOfWeekTextFor(number.toLong(), style, locale)
>>>>>>> 65063afa
    }

    /**
     * A textual representation of the day, suitable for display purposes. The localized name will be returned, if
     * available. If not, the ISO day of week number will be returned instead.
     *
     * The result depends on the configured [DateTimeTextProvider] and may differ between platforms.
     *
     * @param style the style of text
     * @param locale the locale
     * @return the localized name or [number] if unavailable for the specified locale
     * @see localizedName
     */
    fun displayName(style: TextStyle, locale: Locale): String {
        return localizedName(style, locale) ?: number.toString()
    }

    /**
     * Adds days to this day of the week, wrapping when the beginning or end of the week is reached.
     */
    operator fun plus(days: IntDays): DayOfWeek = plus(days.value % DAYS_PER_WEEK)

    /**
     * Adds days to this day of the week, wrapping when the beginning or end of the week is reached.
     */
    operator fun plus(days: LongDays): DayOfWeek = plus((days.value % DAYS_PER_WEEK).toInt())

    /**
     * Subtracts days from this day of the week, wrapping when the beginning or end of the week is reached.
     */
    operator fun minus(days: IntDays): DayOfWeek = plus(-(days.value % DAYS_PER_WEEK))

    /**
     * Subtracts days from this day of the week, wrapping when the beginning or end of the week is reached.
     */
    operator fun minus(days: LongDays): DayOfWeek = plus(-(days.value % DAYS_PER_WEEK).toInt())

    private fun plus(daysToAdd: Int): DayOfWeek {
        return values()[(ordinal + (daysToAdd + DAYS_PER_WEEK)) % DAYS_PER_WEEK]
    }

    companion object {
        inline val MIN get() = MONDAY
        inline val MAX get() = SUNDAY
    }
}

/**
 * Converts an ISO day of week number to a [DayOfWeek].
 *
 * The ISO week starts on Monday (1) and ends on Sunday (7).
 */
fun Int.toDayOfWeek(): DayOfWeek {
    return DayOfWeek.values()[checkValidDayOfWeek(this) - 1]
}

/**
 * Converts a day of week number (1-7) to a [DayOfWeek] using the week definition provided by [settings].
 */
fun Int.toDayOfWeek(settings: WeekSettings): DayOfWeek {
    return settings.firstDayOfWeek + (checkValidDayOfWeek(this) - 1).days
}

internal fun checkValidDayOfWeek(number: Int): Int {
    if (number !in 1..7) {
        throw DateTimeException("'$number' is not a valid day of week number")
    }
    return number
}<|MERGE_RESOLUTION|>--- conflicted
+++ resolved
@@ -51,13 +51,8 @@
      * @return the localized name or `null` if unavailable for the specified locale
      * @see displayName
      */
-<<<<<<< HEAD
-    fun localizedName(style: TextStyle, locale: Locale = defaultLocale()): String? {
+    fun localizedName(style: TextStyle, locale: Locale): String? {
         return DateTimeTextProvider.textFor(DateProperty.DayOfWeek, number.toLong(), style, locale)
-=======
-    fun localizedName(style: TextStyle, locale: Locale): String? {
-        return DateTimeTextProvider.dayOfWeekTextFor(number.toLong(), style, locale)
->>>>>>> 65063afa
     }
 
     /**
