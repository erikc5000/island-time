package io.islandtime

import io.islandtime.format.DateTimeTextProvider
import io.islandtime.format.TextStyle
import io.islandtime.internal.DAYS_PER_WEEK
import io.islandtime.locale.Locale
import io.islandtime.locale.defaultLocale
import io.islandtime.measures.IntDays
import io.islandtime.measures.LongDays
import io.islandtime.measures.days

/**
 * A day of the week.
 */
enum class DayOfWeek {
    MONDAY,
    TUESDAY,
    WEDNESDAY,
    THURSDAY,
    FRIDAY,
    SATURDAY,
    SUNDAY;

    /**
     * The ISO day of week number.
     *
     * The ISO week starts on Monday (1) and ends on Sunday (7).
     */
    val number: Int get() = ordinal + 1

    /**
<<<<<<< HEAD
     * The day of week number (1-7) according to the specified locale. Typically, the week will start on either Monday,
     * Sunday, or Saturday. The number returned may differ between platforms.
     */
    fun localizedNumber(locale: Locale = defaultLocale()): Int {
        return (this - (locale.firstDayOfWeek.number - 1).days).number
    }

    /**
     * The localized name of the day, if available for the locale in the specified style. The result depends on the
     * configured [DateTimeTextProvider] and may differ between platforms.
     *
     * @param style the style of text
     * @param locale the locale
     * @return the localized name or `null` if unavailable for the specified locale
     * @see displayName
     */
    fun localizedName(style: TextStyle, locale: Locale = defaultLocale()): String? {
        return DateTimeTextProvider.dayOfWeekTextFor(number.toLong(), style, locale)
    }

    /**
     * A textual representation of the day, suitable for display purposes. The localized name will be returned, if
     * available. If not, the ISO day of week number will be returned instead.
     *
     * The result depends on the configured [DateTimeTextProvider] and may differ between platforms.
     *
     * @param style the style of text
     * @param locale the locale
     * @return the localized name or [number] if unavailable for the specified locale
     * @see localizedName
     */
    fun displayName(style: TextStyle, locale: Locale = defaultLocale()): String {
        return localizedName(style, locale) ?: number.toString()
    }

=======
     * Add days to this day of the week, wrapping when the beginning or end of the week is reached.
     */
>>>>>>> 6301b8c8
    operator fun plus(days: IntDays) = plus(days.value % DAYS_PER_WEEK)

    /**
     * Add days to this day of the week, wrapping when the beginning or end of the week is reached.
     */
    operator fun plus(days: LongDays) = plus((days.value % DAYS_PER_WEEK).toInt())

    /**
     * Subtract days from this day of the week, wrapping when the beginning or end of the week is reached.
     */
    operator fun minus(days: IntDays) = plus(-(days.value % DAYS_PER_WEEK))

    /**
     * Subtract days from this day of the week, wrapping when the beginning or end of the week is reached.
     */
    operator fun minus(days: LongDays) = plus(-(days.value % DAYS_PER_WEEK).toInt())

    private fun plus(daysToAdd: Int): DayOfWeek {
        return values()[(ordinal + (daysToAdd + DAYS_PER_WEEK)) % DAYS_PER_WEEK]
    }

    companion object {
        inline val MIN get() = MONDAY
        inline val MAX get() = SUNDAY
    }
}

/**
 * Convert an ISO day of week number to a [DayOfWeek].
 *
 * The ISO week starts on Monday (1) and ends on Sunday (7).
 */
fun Int.toDayOfWeek(): DayOfWeek {
    if (this !in DayOfWeek.MIN.number..DayOfWeek.MAX.number) {
        throw DateTimeException("'$this' is not a valid day of week number")
    }

    return DayOfWeek.values()[this - 1]
}

internal expect val Locale.firstDayOfWeek: DayOfWeek
internal expect val Locale.lastDayOfWeek: DayOfWeek<|MERGE_RESOLUTION|>--- conflicted
+++ resolved
@@ -29,7 +29,6 @@
     val number: Int get() = ordinal + 1
 
     /**
-<<<<<<< HEAD
      * The day of week number (1-7) according to the specified locale. Typically, the week will start on either Monday,
      * Sunday, or Saturday. The number returned may differ between platforms.
      */
@@ -65,10 +64,9 @@
         return localizedName(style, locale) ?: number.toString()
     }
 
-=======
+    /**
      * Add days to this day of the week, wrapping when the beginning or end of the week is reached.
      */
->>>>>>> 6301b8c8
     operator fun plus(days: IntDays) = plus(days.value % DAYS_PER_WEEK)
 
     /**
