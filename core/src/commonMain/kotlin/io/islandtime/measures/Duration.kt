package io.islandtime.measures

import io.islandtime.base.*
import io.islandtime.internal.*
import io.islandtime.measures.Duration.Companion.create
import io.islandtime.measures.TimeUnit.*
import io.islandtime.measures.internal.plusWithOverflow
import io.islandtime.parser.DateTimeParsers
import io.islandtime.parser.TemporalParseResult
import io.islandtime.parser.TemporalParser
import kotlin.math.absoluteValue

/**
 * A duration of time at nanosecond precision.
 *
 * For many applications, working with specific units like [IntHours] or [LongSeconds] is more efficient and plenty
 * adequate. However, when working with larger durations at sub-second precision, overflow is a very real possibility.
 * `Duration` is capable of representing fixed, nanosecond-precision durations that span the entire supported time
 * scale, making it more suitable for these use cases.
 */
class Duration private constructor(
    val seconds: LongSeconds,
    val nanosecondAdjustment: IntNanoseconds = 0.nanoseconds
) : Temporal,
    Comparable<Duration> {

    /**
     * Checks if this duration is zero.
     */
    fun isZero(): Boolean = this == ZERO

    /**
     * Checks if this duration is positive.
     */
    fun isPositive(): Boolean = seconds.value > 0L || nanosecondAdjustment.value > 0

    /**
     * Checks if this duration is negative.
     */
    fun isNegative(): Boolean = seconds.value < 0L || nanosecondAdjustment.value < 0

    /**
     * The absolute value of this duration.
     */
    val absoluteValue: Duration
        get() = if (isNegative()) -this else this

    /**
     * Converts this duration into the number of 24-hour days represented by it.
     */
    inline val inDays: LongDays get() = seconds.inDays

    /**
     * Converts this duration into the number of whole hours represented by it.
     */
    inline val inHours: LongHours get() = seconds.inHours

    /**
     * Converts this duration into the number of whole minutes represented by it.
     */
    inline val inMinutes: LongMinutes get() = seconds.inMinutes

    /**
     * Returns the number of whole seconds in this duration.
     * @see seconds
     */
    inline val inSeconds: LongSeconds get() = seconds

    /**
     * Converts this duration into the number of whole milliseconds represented by it.
     * @throws ArithmeticException if the duration cannot be represented without overflow
     */
    val inMilliseconds: LongMilliseconds
        get() = seconds.inMilliseconds + nanosecondAdjustment.inMilliseconds.toLongMilliseconds()

    /**
     * Converts this duration into the number of whole microseconds represented by it.
     * @throws ArithmeticException if the duration cannot be represented without overflow
     */
    val inMicroseconds: LongMicroseconds
        get() = seconds.inMicroseconds + nanosecondAdjustment.inMicroseconds.toLongMicroseconds()

    /**
     * Converts this duration into [LongNanoseconds].
     * @throws ArithmeticException if the duration cannot be represented without overflow
     */
    val inNanoseconds: LongNanoseconds
        get() = seconds.inNanoseconds + nanosecondAdjustment

    /**
     * Returns this duration, rounded down to match the precision of a given [unit].
     */
    fun truncatedTo(unit: TimeUnit): Duration {
        return when (unit) {
            DAYS -> create(seconds / SECONDS_PER_DAY * SECONDS_PER_DAY, 0.nanoseconds)
            HOURS -> create(seconds / SECONDS_PER_HOUR * SECONDS_PER_HOUR, 0.nanoseconds)
            MINUTES -> create(seconds / SECONDS_PER_MINUTE * SECONDS_PER_MINUTE, 0.nanoseconds)
            SECONDS -> create(seconds, 0.nanoseconds)
            MILLISECONDS -> create(
                seconds,
                (nanosecondAdjustment.value / NANOSECONDS_PER_MILLISECOND * NANOSECONDS_PER_MILLISECOND).nanoseconds
            )
            MICROSECONDS -> create(
                seconds,
                (nanosecondAdjustment.value / NANOSECONDS_PER_MICROSECOND * NANOSECONDS_PER_MICROSECOND).nanoseconds
            )
            NANOSECONDS -> this
        }
    }

    @Deprecated(
        "Use truncatedTo().",
        ReplaceWith("truncatedTo(DAYS)", "io.islandtime.measures.TimeUnit.DAYS"),
        DeprecationLevel.ERROR
    )
    fun truncatedToDays() = truncatedTo(DAYS)

    @Deprecated(
        "Use truncatedTo().",
        ReplaceWith("truncatedTo(HOURS)", "io.islandtime.measures.TimeUnit.HOURS"),
        DeprecationLevel.ERROR
    )
    fun truncatedToHours() = truncatedTo(HOURS)

    @Deprecated(
        "Use truncatedTo().",
        ReplaceWith("truncatedTo(MINUTES)", "io.islandtime.measures.TimeUnit.MINUTES"),
        DeprecationLevel.ERROR
    )
    fun truncatedToMinutes() = truncatedTo(MINUTES)

    @Deprecated(
        "Use truncatedTo().",
        ReplaceWith("truncatedTo(SECONDS)", "io.islandtime.measures.TimeUnit.SECONDS"),
        DeprecationLevel.ERROR
    )
    fun truncatedToSeconds() = truncatedTo(SECONDS)

    @Deprecated(
        "Use truncatedTo().",
        ReplaceWith("truncatedTo(MILLISECONDS)", "io.islandtime.measures.TimeUnit.MILLISECONDS"),
        DeprecationLevel.ERROR
    )
    fun truncatedToMilliseconds() = truncatedTo(MILLISECONDS)

    @Deprecated(
        "Use truncatedTo().",
        ReplaceWith("truncatedTo(MICROSECONDS)", "io.islandtime.measures.TimeUnit.MICROSECONDS"),
        DeprecationLevel.ERROR
    )
    fun truncatedToMicroseconds() = truncatedTo(MICROSECONDS)

    operator fun unaryMinus() = create(-seconds, nanosecondAdjustment.negateUnchecked())

    operator fun plus(other: Duration): Duration {
        return when {
            other.isZero() -> this
            this.isZero() -> other
            else -> plus(other.seconds, other.nanosecondAdjustment)
        }
    }

    operator fun plus(days: IntDays) = plus(days.toLongDays().inSecondsUnchecked, 0.nanoseconds)
    operator fun plus(days: LongDays) = plus(days.inSeconds, 0.nanoseconds)

    operator fun plus(hours: IntHours) = plus(hours.toLongHours().inSecondsUnchecked, 0.nanoseconds)
    operator fun plus(hours: LongHours) = plus(hours.inSeconds, 0.nanoseconds)

    operator fun plus(minutes: IntMinutes) = plus(minutes.toLongMinutes().inSecondsUnchecked, 0.nanoseconds)
    operator fun plus(minutes: LongMinutes) = plus(minutes.inSeconds, 0.nanoseconds)

    operator fun plus(seconds: IntSeconds) = plus(seconds.toLongSeconds(), 0.nanoseconds)
    operator fun plus(seconds: LongSeconds) = plus(seconds, 0.nanoseconds)

    operator fun plus(milliseconds: IntMilliseconds) = plus(milliseconds.inNanoseconds)

    operator fun plus(milliseconds: LongMilliseconds): Duration {
        return plus(
            milliseconds.inSeconds,
            ((milliseconds.value % MILLISECONDS_PER_SECOND).toInt() * NANOSECONDS_PER_MILLISECOND).nanoseconds
        )
    }

    operator fun plus(microseconds: IntMicroseconds) = plus(microseconds.inNanoseconds)

    operator fun plus(microseconds: LongMicroseconds): Duration {
        return plus(
            microseconds.inSeconds,
            ((microseconds.value % MICROSECONDS_PER_SECOND).toInt() * NANOSECONDS_PER_MICROSECOND).nanoseconds
        )
    }

    operator fun plus(nanoseconds: IntNanoseconds) = plus(nanoseconds.toLongNanoseconds())

    operator fun plus(nanoseconds: LongNanoseconds): Duration {
        return plus(
            nanoseconds.inSeconds,
            (nanoseconds % NANOSECONDS_PER_SECOND).toIntNanosecondsUnchecked()
        )
    }

    operator fun minus(other: Duration): Duration {
        return if (other.seconds.value == Long.MIN_VALUE) {
            plus(
                Long.MAX_VALUE.seconds,
                other.nanosecondAdjustment.negateUnchecked() plusWithOverflow 1.seconds
            )
        } else {
            plus(other.seconds.negateUnchecked(), other.nanosecondAdjustment.negateUnchecked())
        }
    }

    operator fun minus(days: IntDays) = plus(days.toLongDays().negateUnchecked())

    operator fun minus(days: LongDays): Duration {
        return if (days.value == Long.MIN_VALUE) {
            this + Long.MAX_VALUE.days + 1.days
        } else {
            plus(days.negateUnchecked())
        }
    }

    operator fun minus(hours: IntHours) = plus(hours.toLongHours().negateUnchecked())

    operator fun minus(hours: LongHours): Duration {
        return if (hours.value == Long.MIN_VALUE) {
            this + Long.MAX_VALUE.hours + 1.hours
        } else {
            plus(hours.negateUnchecked())
        }
    }

    operator fun minus(minutes: IntMinutes) = plus(minutes.toLongMinutes().negateUnchecked())

    operator fun minus(minutes: LongMinutes): Duration {
        return if (minutes.value == Long.MIN_VALUE) {
            this + Long.MAX_VALUE.minutes + 1.minutes
        } else {
            plus(minutes.negateUnchecked())
        }
    }

    operator fun minus(seconds: IntSeconds) = plus(seconds.toLongSeconds().negateUnchecked())

    operator fun minus(seconds: LongSeconds): Duration {
        return if (seconds.value == Long.MIN_VALUE) {
            this + Long.MAX_VALUE.seconds + 1.seconds
        } else {
            plus(seconds.negateUnchecked())
        }
    }

    operator fun minus(milliseconds: IntMilliseconds) = plus(milliseconds.toLongMilliseconds().negateUnchecked())

    operator fun minus(milliseconds: LongMilliseconds): Duration {
        return if (milliseconds.value == Long.MIN_VALUE) {
            this + Long.MAX_VALUE.milliseconds + 1.milliseconds
        } else {
            plus(milliseconds.negateUnchecked())
        }
    }

    operator fun minus(microseconds: IntMicroseconds) = plus(microseconds.toLongMicroseconds().negateUnchecked())

    operator fun minus(microseconds: LongMicroseconds): Duration {
        return if (microseconds.value == Long.MIN_VALUE) {
            this + Long.MAX_VALUE.microseconds + 1.microseconds
        } else {
            plus(microseconds.negateUnchecked())
        }
    }

    operator fun minus(nanoseconds: IntNanoseconds) = plus(nanoseconds.toLongNanoseconds().negateUnchecked())

    operator fun minus(nanoseconds: LongNanoseconds): Duration {
        return if (nanoseconds.value == Long.MIN_VALUE) {
            this + Long.MAX_VALUE.nanoseconds + 1.nanoseconds
        } else {
            plus(nanoseconds.negateUnchecked())
        }
    }

    /**
     * Multiples this duration by a scalar value.
     * @throws ArithmeticException if overflow occurs
     */
    operator fun times(scalar: Int): Duration {
        return when (scalar) {
            0 -> ZERO
            1 -> this
            else -> {
                var newSeconds = seconds * scalar
                var newNanoseconds = nanosecondAdjustment * scalar
                newSeconds += newNanoseconds.inSeconds
                newNanoseconds %= NANOSECONDS_PER_SECOND
                create(newSeconds, newNanoseconds.toIntNanosecondsUnchecked())
            }
        }
    }

    /**
     * Divides this duration by a scalar value.
     * @throws ArithmeticException if division by zero or overflow occurs
     */
    operator fun div(scalar: Int): Duration {
        return when (scalar) {
            0 -> throw ArithmeticException("Division by zero")
            1 -> this
            -1 -> -this
            else -> {
                val fractionalSeconds = seconds.value.toDouble() / scalar
                val newSeconds = fractionalSeconds.toLong()
                val newNanoseconds = nanosecondAdjustment.value / scalar +
                    ((fractionalSeconds - newSeconds) * NANOSECONDS_PER_SECOND).toInt()
                create(newSeconds.seconds, newNanoseconds.nanoseconds)
            }
        }
    }

    /**
     * Breaks this duration down into individual unit components, assuming a 24-hour day length.
     */
    inline fun <T> toComponents(
        action: (
            days: LongDays,
            hours: IntHours,
            minutes: IntMinutes,
            seconds: IntSeconds,
            nanoseconds: IntNanoseconds
        ) -> T
    ): T {
        return seconds.toComponents { days, hours, minutes, seconds ->
            action(days, hours, minutes, seconds, nanosecondAdjustment)
        }
    }

    /**
     * Breaks this duration down into individual unit components.
     */
    inline fun <T> toComponents(
        action: (
            hours: LongHours,
            minutes: IntMinutes,
            seconds: IntSeconds,
            nanoseconds: IntNanoseconds
        ) -> T
    ): T {
        return seconds.toComponents { hours, minutes, seconds ->
            action(hours, minutes, seconds, nanosecondAdjustment)
        }
    }

    /**
     * Breaks this duration down into individual unit components.
     */
    inline fun <T> toComponents(
        action: (
            minutes: LongMinutes,
            seconds: IntSeconds,
            nanoseconds: IntNanoseconds
        ) -> T
    ): T {
        return seconds.toComponents { minutes, seconds ->
            action(minutes, seconds, nanosecondAdjustment)
        }
    }

    /**
     * Breaks this duration down into individual unit components.
     */
    inline fun <T> toComponents(
        action: (
            seconds: LongSeconds,
            nanoseconds: IntNanoseconds
        ) -> T
    ): T {
        return action(seconds, nanosecondAdjustment)
    }

<<<<<<< HEAD
    override fun has(property: TemporalProperty<*>): Boolean {
        return when (property) {
            DurationProperty.IsZero,
            DurationProperty.Seconds,
            DurationProperty.Nanoseconds -> true
            else -> false
        }
    }

    override fun get(property: BooleanProperty): Boolean {
        return when (property) {
            DurationProperty.IsZero -> isZero()
            else -> throwUnsupportedTemporalPropertyException(property)
        }
    }

    override fun get(property: NumberProperty): Long {
        return when (property) {
            DurationProperty.Seconds -> seconds.value
            DurationProperty.Nanoseconds -> nanosecondAdjustment.value.toLong()
            else -> throwUnsupportedTemporalPropertyException(property)
        }
    }

=======
    /**
     * Converts this duration to a [kotlin.time.Duration]. Since Kotlin's `Duration` type is based on a floating-point
     * number, precision may be lost.
     */
>>>>>>> 65063afa
    @kotlin.time.ExperimentalTime
    fun toKotlinDuration(): kotlin.time.Duration {
        return seconds.toKotlinDuration() + nanosecondAdjustment.toKotlinDuration()
    }

    override fun equals(other: Any?): Boolean {
        return other === this ||
            (other is Duration &&
                other.seconds == seconds &&
                other.nanosecondAdjustment == nanosecondAdjustment)
    }

    override fun hashCode(): Int {
        return 31 * seconds.hashCode() + nanosecondAdjustment.hashCode()
    }

    override fun toString(): String {
        return if (isZero()) {
            "PT0S"
        } else {
            buildString { appendDuration(this@Duration) }
        }
    }

    override fun compareTo(other: Duration): Int {
        val secondsDiff = seconds.value.compareTo(other.seconds.value)

        return if (secondsDiff != 0) {
            secondsDiff
        } else {
            nanosecondAdjustment.value - other.nanosecondAdjustment.value
        }
    }

    private fun plus(secondsToAdd: LongSeconds, nanosecondsToAdd: IntNanoseconds): Duration {
        return if (secondsToAdd.value == 0L && nanosecondsToAdd.value == 0) {
            this
        } else {
            durationOf(
                seconds + secondsToAdd,
                nanosecondAdjustment plusWithOverflow nanosecondsToAdd
            )
        }
    }

    companion object {
        /**
         * The minimum supported [Duration].
         */
        val MIN = Duration(Long.MIN_VALUE.seconds, (-999_999_999).nanoseconds)

        /**
         * The maximum supported [Duration].
         */
        val MAX = Duration(Long.MAX_VALUE.seconds, 999_999_999.nanoseconds)

        /**
         * A [Duration] of zero length.
         */
        val ZERO = Duration(0L.seconds)

        internal fun create(
            seconds: LongSeconds,
            nanosecondAdjustment: IntNanoseconds = 0.nanoseconds
        ): Duration {
            return if (seconds.value == 0L && nanosecondAdjustment.value == 0) {
                ZERO
            } else {
                Duration(seconds, nanosecondAdjustment)
            }
        }
    }
}

/**
 * Creates a [Duration].
 *
 * @param seconds the number of seconds in the duration
 * @param nanoseconds the number of additional nanoseconds to be applied on top of [seconds]
 */
fun durationOf(
    seconds: IntSeconds,
    nanoseconds: IntNanoseconds
) = durationOf(seconds.toLongSeconds(), nanoseconds.toLongNanoseconds())

/**
 * Creates a [Duration].
 *
 * @param seconds the number of seconds in the duration
 * @param nanoseconds the number of additional nanoseconds to be applied on top of [seconds]
 */
fun durationOf(
    seconds: LongSeconds,
    nanoseconds: IntNanoseconds
) = durationOf(seconds, nanoseconds.toLongNanoseconds())

/**
 * Creates a [Duration].
 *
 * @param seconds the number of seconds in the duration
 * @param nanoseconds the number of additional nanoseconds to be applied on top of [seconds]
 */
fun durationOf(
    seconds: IntSeconds,
    nanoseconds: LongNanoseconds
) = durationOf(seconds.toLongSeconds(), nanoseconds)

/**
 * Creates a [Duration].
 *
 * @param seconds the number of seconds in the duration
 * @param nanoseconds the number of additional nanoseconds to be applied on top of [seconds]
 */
fun durationOf(seconds: LongSeconds, nanoseconds: LongNanoseconds): Duration {
    var adjustedSeconds = seconds + nanoseconds.inSeconds
    var newNanoOfSeconds = (nanoseconds % NANOSECONDS_PER_SECOND).toIntNanosecondsUnchecked()

    if (newNanoOfSeconds.value < 0 && adjustedSeconds.value > 0) {
        adjustedSeconds = (adjustedSeconds.value - 1L).seconds
        newNanoOfSeconds = (newNanoOfSeconds.value + NANOSECONDS_PER_SECOND).nanoseconds
    } else if (newNanoOfSeconds.value > 0 && adjustedSeconds.value < 0) {
        adjustedSeconds = (adjustedSeconds.value + 1L).seconds
        newNanoOfSeconds = (newNanoOfSeconds.value - NANOSECONDS_PER_SECOND).nanoseconds
    }

    return create(adjustedSeconds, newNanoOfSeconds)
}

/**
 * Creates a [Duration] of 24-hour days.
 */
fun durationOf(days: IntDays) = create(days.toLongDays().inSecondsUnchecked)

/**
 * Creates a [Duration] of 24-hour days.
 * @throws ArithmeticException if overflow occurs
 */
fun durationOf(days: LongDays) = create(days.inSeconds)

/**
 * Creates a [Duration] of hours.
 */
fun durationOf(hours: IntHours) = create(hours.toLongHours().inSecondsUnchecked)

/**
 * Creates a [Duration] of hours.
 * @throws ArithmeticException if overflow occurs
 */
fun durationOf(hours: LongHours) = create(hours.inSeconds)

/**
 * Creates a [Duration] of minutes.
 */
fun durationOf(minutes: IntMinutes) = create(minutes.toLongMinutes().inSecondsUnchecked)

/**
 * Creates a [Duration] of minutes.
 * @throws ArithmeticException if overflow occurs
 */
fun durationOf(minutes: LongMinutes) = create(minutes.inSeconds)

/**
 * Creates a [Duration] of seconds.
 */
fun durationOf(seconds: IntSeconds) = create(seconds.toLongSeconds())

/**
 * Creates a [Duration] of seconds.
 * @throws ArithmeticException if overflow occurs
 */
fun durationOf(seconds: LongSeconds) = create(seconds)

/**
 * Creates a [Duration] of milliseconds.
 */
fun durationOf(milliseconds: IntMilliseconds) = durationOf(milliseconds.toLongMilliseconds())

/**
 * Creates a [Duration] of milliseconds.
 */
fun durationOf(milliseconds: LongMilliseconds): Duration {
    val seconds = milliseconds.inSeconds
    val nanoOfSeconds = (milliseconds % MILLISECONDS_PER_SECOND).inNanoseconds.toIntNanosecondsUnchecked()

    return create(seconds, nanoOfSeconds)
}

/**
 * Creates a [Duration] of microseconds.
 */
fun durationOf(microseconds: IntMicroseconds) = durationOf(microseconds.toLongMicroseconds())

/**
 * Creates a [Duration] of microseconds.
 */
fun durationOf(microseconds: LongMicroseconds): Duration {
    val seconds = microseconds.inSeconds
    val nanoOfSeconds = (microseconds % MICROSECONDS_PER_SECOND).inNanoseconds.toIntNanosecondsUnchecked()

    return create(seconds, nanoOfSeconds)
}

/**
 * Creates a [Duration] of nanoseconds.
 */
fun durationOf(nanoseconds: IntNanoseconds) = durationOf(nanoseconds.toLongNanoseconds())

/**
 * Creates a [Duration] of nanoseconds.
 */
fun durationOf(nanoseconds: LongNanoseconds): Duration {
    val seconds = nanoseconds.inSeconds
    val nanoOfSeconds = (nanoseconds % NANOSECONDS_PER_SECOND).toIntNanosecondsUnchecked()

    return create(seconds, nanoOfSeconds)
}

/**
 * Returns the absolute value of [duration].
 */
fun abs(duration: Duration) = duration.absoluteValue

fun LongDays.asDuration() = durationOf(this)
fun LongHours.asDuration() = durationOf(this)
fun LongMinutes.asDuration() = durationOf(this)
fun LongSeconds.asDuration() = durationOf(this)
fun LongMilliseconds.asDuration() = durationOf(this)
fun LongMicroseconds.asDuration() = durationOf(this)
fun LongNanoseconds.asDuration() = durationOf(this)

fun IntDays.asDuration() = durationOf(this)
fun IntHours.asDuration() = durationOf(this)
fun IntMinutes.asDuration() = durationOf(this)
fun IntSeconds.asDuration() = durationOf(this)
fun IntMilliseconds.asDuration() = durationOf(this)
fun IntMicroseconds.asDuration() = durationOf(this)
fun IntNanoseconds.asDuration() = durationOf(this)

/**
 * Converts this duration to an equivalent Island Time [Duration].
 */
@kotlin.time.ExperimentalTime
fun kotlin.time.Duration.toIslandDuration(): Duration {
    return toComponents { seconds, nanoseconds ->
        durationOf(seconds.seconds, nanoseconds.nanoseconds)
    }
}

internal fun StringBuilder.appendDuration(duration: Duration): StringBuilder {
    duration.toComponents { hours, minutes, seconds, nanoseconds ->
        append("PT")

        if (!hours.isZero()) {
            append(hours.value)
            append('H')
        }

        if (!minutes.isZero()) {
            append(minutes.value)
            append('M')
        }

        if (!seconds.isZero() || !nanoseconds.isZero()) {
            if (seconds.value == 0 && nanoseconds.value < 0) {
                append('-')
            }

            append(seconds.value)

            if (!nanoseconds.isZero()) {
                append('.')
                append(
                    nanoseconds.value.absoluteValue
                        .toZeroPaddedString(9)
                        .dropLastWhile { it == '0' }
                )
            }

            append('S')
        }
    }
    return this
}

/**
 * Multiplies this value by a duration.
 * @throws ArithmeticException if overflow occurs
 */
operator fun Int.times(duration: Duration) = duration * this

/**
 * Converts an ISO-8601 duration string to a [Duration].
 */
fun String.toDuration() = toDuration(DateTimeParsers.Iso.DURATION)

/**
 * Converts a string to a [Duration] using [parser].
 */
fun String.toDuration(
    parser: TemporalParser,
    settings: TemporalParser.Settings = TemporalParser.Settings.DEFAULT
): Duration {
    val result = parser.parse(this, settings)
    return result.toDuration()
}

internal fun TemporalParseResult.toDuration(): Duration {
    // TODO: Make sure we have at least one component
    val days = (this[DurationProperty.Days] ?: 0L).days
    val hours = (this[DurationProperty.Hours] ?: 0L).hours
    val minutes = (this[DurationProperty.Minutes] ?: 0L).minutes
    val seconds = (this[DurationProperty.Seconds] ?: 0L).seconds
    val nanoseconds = (this[DurationProperty.Nanoseconds] ?: 0L).nanoseconds

    return durationOf(
        days + hours + minutes + seconds,
        nanoseconds
    )
}<|MERGE_RESOLUTION|>--- conflicted
+++ resolved
@@ -377,7 +377,6 @@
         return action(seconds, nanosecondAdjustment)
     }
 
-<<<<<<< HEAD
     override fun has(property: TemporalProperty<*>): Boolean {
         return when (property) {
             DurationProperty.IsZero,
@@ -402,12 +401,10 @@
         }
     }
 
-=======
     /**
      * Converts this duration to a [kotlin.time.Duration]. Since Kotlin's `Duration` type is based on a floating-point
      * number, precision may be lost.
      */
->>>>>>> 65063afa
     @kotlin.time.ExperimentalTime
     fun toKotlinDuration(): kotlin.time.Duration {
         return seconds.toKotlinDuration() + nanosecondAdjustment.toKotlinDuration()
