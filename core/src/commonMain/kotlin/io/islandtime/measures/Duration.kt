--- conflicted
+++ resolved
@@ -383,7 +383,6 @@
         return action(seconds, nanosecondAdjustment)
     }
 
-<<<<<<< HEAD
     override fun has(property: TemporalProperty<*>): Boolean {
         return when (property) {
             DurationProperty.IsZero,
@@ -406,11 +405,11 @@
             DurationProperty.Nanoseconds -> nanosecondAdjustment.value.toLong()
             else -> throwUnsupportedTemporalPropertyException(property)
         }
-=======
+    }
+
     @kotlin.time.ExperimentalTime
     fun toKotlinDuration(): kotlin.time.Duration {
         return seconds.toKotlinDuration() + nanosecondAdjustment.toKotlinDuration()
->>>>>>> 067beaea
     }
 
     override fun equals(other: Any?): Boolean {
