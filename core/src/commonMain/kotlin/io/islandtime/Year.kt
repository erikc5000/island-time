package io.islandtime

import io.islandtime.base.BooleanProperty
import io.islandtime.base.NumberProperty
import io.islandtime.base.Temporal
import io.islandtime.base.TemporalProperty
import io.islandtime.internal.toZeroPaddedString
import io.islandtime.measures.*
import io.islandtime.parser.*
import io.islandtime.properties.DateProperty
import io.islandtime.ranges.DateRange
import kotlin.math.absoluteValue

/**
 * A year as defined by ISO-8601.
 * @constructor Creates a [Year].
 * @param value the year
 * @throws DateTimeException if the year is invalid
 * @property value The year value.
 */
inline class Year(val value: Int) : Temporal, Comparable<Year> {

    /**
     * Creates a [Year].
     * @param value the year
     * @throws DateTimeException if the year is invalid
     */
    constructor(value: Long) : this(checkValidYear(value))

    init {
        checkValidYear(value)
    }

    /**
     * Checks if this is a leap year.
     */
    val isLeap: Boolean get() = isLeapYear(value)

    /**
     * The length of the year in days.
     */
    val length: IntDays get() = lengthOfYear(value)

    /**
     * The last day of the year. This will be either `365` or `366` depending on whether this is a common or leap year.
     */
    val lastDay: Int get() = lastDayOfYear(value)

    /**
     * The day range of the year. This will be either `1..365` or `1.366` depending on whether this is a common or leap
     * year.
     */
    val dayRange: IntRange get() = 1..lastDay

    /**
     * The date range of the year.
     */
    val dateRange: DateRange get() = DateRange(startDate, endDate)

    /**
     * The first date of the year.
     */
    val startDate: Date get() = Date(value, Month.JANUARY, 1)

    /**
     * The last date of the year.
     */
    val endDate: Date get() = Date(value, Month.DECEMBER, 31)

    operator fun plus(years: LongYears): Year {
        return Year(value + years.value)
    }

    operator fun plus(years: IntYears): Year = plus(years.toLongYears())

    operator fun minus(years: LongYears): Year {
        return if (years.value == Long.MIN_VALUE) {
            this + Long.MAX_VALUE.years + 1L.years
        } else {
            plus(years.negateUnchecked())
        }
    }

    operator fun minus(years: IntYears): Year = plus(years.toLongYears().negateUnchecked())

    operator fun contains(yearMonth: YearMonth): Boolean = yearMonth.year == value
    operator fun contains(date: Date): Boolean = date.year == value

<<<<<<< HEAD
    /**
     * Ensures that this year is valid, throwing an exception if it isn't.
     * @throws DateTimeException if the year is invalid
     * @see isValid
     */
    fun validated(): Year {
        if (!isValid) {
            throw DateTimeException(getInvalidYearMessage(value.toLong()))
        }
        return this
    }

    override fun has(property: TemporalProperty<*>): Boolean {
        return when (property) {
            is DateProperty.Year,
            is DateProperty.YearOfEra,
            is DateProperty.Era,
            is DateProperty.IsFarPast,
            is DateProperty.IsFarFuture -> true
            else -> super.has(property)
        }
    }

    override fun get(property: BooleanProperty): Boolean {
        return when (property) {
            is DateProperty.IsFarPast -> this == MIN
            is DateProperty.IsFarFuture -> this == MAX
            else -> super.get(property)
        }
    }

    override fun get(property: NumberProperty): Long {
        return when (property) {
            is DateProperty.Year -> value
            is DateProperty.YearOfEra -> if (value >= 1) value else 1 - value
            is DateProperty.Era -> if (value >= 1) 1 else 0
            else -> super.get(property)
        }.toLong()
    }

=======
>>>>>>> d925ac30
    override fun compareTo(other: Year): Int = value - other.value

    /**
     * Converts this year to a string in ISO-8601 extended format. For example, `2012`, `-0001`, or `+10000`.
     */
    override fun toString(): String {
        val absValue = value.absoluteValue

        return when {
            absValue < 1000 -> if (value < 0) {
                "-${absValue.toZeroPaddedString(4)}"
            } else {
                absValue.toZeroPaddedString(4)
            }
            value > 9999 -> "+$value"
            else -> value.toString()
        }
    }

    companion object {
        /**
         * The earliest supported year value.
         */
        const val MIN_VALUE: Int = -999_999_999

        /**
         * The latest supported year value.
         */
        const val MAX_VALUE: Int = 999_999_999

        /**
         * The earliest supported [Year], which can be used as a "far past" sentinel.
         */
        val MIN: Year = Year(MIN_VALUE)

        /**
         * The latest supported [Year], which can be used as a "far future" sentinel.
         */
        val MAX: Year = Year(MAX_VALUE)
    }
}

/**
 * Converts a string to a [Year].
 *
 * The string is assumed to be an ISO-8601 year. For example, `2010`, `+002010`, or `Y12345`. The output of
 * [Year.toString] can be safely parsed using this method.
 *
 * @throws TemporalParseException if parsing fails
 * @throws DateTimeException if the parsed year is invalid
 */
fun String.toYear(): Year = toYear(DateTimeParsers.Iso.YEAR)

/**
 * Converts a string to a [Year] using a specific parser.
 *
 * A set of predefined parsers can be found in [DateTimeParsers].
 *
 * The parser must be capable of supplying [DateTimeField.YEAR].
 *
 * @throws TemporalParseException if parsing fails
 * @throws DateTimeException if the parsed year is invalid
 */
fun String.toYear(
    parser: TemporalParser,
    settings: TemporalParser.Settings = TemporalParser.Settings.DEFAULT
): Year {
    val result = parser.parse(this, settings)
    return result.toYear() ?: throwParserPropertyResolutionException<Year>(this)
}

internal fun ParseResult.toYear(): Year? {
    val value = this[DateProperty.Year]

    return if (value != null) {
        Year(value)
    } else {
        null
    }
}

internal fun isLeapYear(year: Int): Boolean {
    return year % 4 == 0 && (year % 100 != 0 || year % 400 == 0)
}

internal fun lengthOfYear(year: Int): IntDays {
    return if (isLeapYear(year)) 366.days else 365.days
}

internal fun lastDayOfYear(year: Int): Int = lengthOfYear(year).value

internal fun checkValidYear(year: Int): Int {
    if (!isValidYear(year)) {
        throw DateTimeException(getInvalidYearMessage(year.toLong()))
    }
    return year
}

internal fun checkValidYear(year: Long): Int {
    if (!isValidYear(year)) {
        throw DateTimeException(getInvalidYearMessage(year))
    }
    return year.toInt()
}

internal fun isValidYear(year: Int): Boolean {
    return year in Year.MIN_VALUE..Year.MAX_VALUE
}

internal fun isValidYear(year: Long): Boolean {
    return year in Year.MIN_VALUE..Year.MAX_VALUE
}

internal fun StringBuilder.appendYear(year: Int): StringBuilder {
    val absValue = year.absoluteValue

    return when {
        absValue < 1000 -> {
            if (year < 0) append('-')
            append(absValue.toZeroPaddedString(4))
        }
        year > 9999 -> append('+').append(year)
        else -> append(year)
    }
}

private fun getInvalidYearMessage(year: Long): String {
    return "The year '${year}' is outside the supported range of ${Year.MIN_VALUE}..${Year.MAX_VALUE}"
}<|MERGE_RESOLUTION|>--- conflicted
+++ resolved
@@ -86,19 +86,6 @@
     operator fun contains(yearMonth: YearMonth): Boolean = yearMonth.year == value
     operator fun contains(date: Date): Boolean = date.year == value
 
-<<<<<<< HEAD
-    /**
-     * Ensures that this year is valid, throwing an exception if it isn't.
-     * @throws DateTimeException if the year is invalid
-     * @see isValid
-     */
-    fun validated(): Year {
-        if (!isValid) {
-            throw DateTimeException(getInvalidYearMessage(value.toLong()))
-        }
-        return this
-    }
-
     override fun has(property: TemporalProperty<*>): Boolean {
         return when (property) {
             is DateProperty.Year,
@@ -127,8 +114,6 @@
         }.toLong()
     }
 
-=======
->>>>>>> d925ac30
     override fun compareTo(other: Year): Int = value - other.value
 
     /**
