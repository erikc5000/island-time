package io.islandtime.ranges

import io.islandtime.*
import io.islandtime.base.DateTimeField
import io.islandtime.measures.*
import io.islandtime.parser.*
import io.islandtime.ranges.internal.*
import kotlin.random.Random

/**
 * A half-open interval of zoned date-times based on timeline order.
 *
 * [DateTime.MIN] and [DateTime.MAX] are used as sentinels to indicate an unbounded (ie. infinite) start or end. A
 * [ZonedDateTime] with either as the date-time component will be treated accordingly, regardless of the offset or
 * time zone.
 */
class ZonedDateTimeInterval(
    start: ZonedDateTime = UNBOUNDED.start,
    endExclusive: ZonedDateTime = UNBOUNDED.endExclusive
) : TimePointInterval<ZonedDateTime>(start, endExclusive) {

    override fun hasUnboundedStart(): Boolean = start.dateTime == DateTime.MIN
    override fun hasUnboundedEnd(): Boolean = endExclusive.dateTime == DateTime.MAX

    /**
     * Converts this interval to a string in ISO-8601 extended format.
     */
<<<<<<< HEAD
    override fun toString() = buildIsoString(
        maxElementSize = MAX_ZONED_DATE_TIME_STRING_LENGTH,
        inclusive = false,
        appendFunction = StringBuilder::appendZonedDateTime
    )
=======
    override fun toString() = buildIsoString(MAX_ZONED_DATE_TIME_STRING_LENGTH, StringBuilder::appendZonedDateTime)
>>>>>>> 4681490c

    /**
     * Converts this interval into a [Period] of the same length.
     * @throws UnsupportedOperationException if the interval isn't bounded
     */
    fun asPeriod(): Period {
        return when {
            isEmpty() -> Period.ZERO
            isBounded() -> periodBetween(start, endExclusive)
            else -> throwUnboundedIntervalException()
        }
    }

    /**
     * Get the number of years between the start and end of the interval. A year is considered to have passed if twelve
     * full months have passed between the start date and end date.
     * @throws UnsupportedOperationException if the interval isn't bounded
     */
    val lengthInYears
        get() = when {
            isEmpty() -> 0.years
            isBounded() -> yearsBetween(start, endExclusive)
            else -> throwUnboundedIntervalException()
        }

    /**
     * Get the number of months between the start and end of the interval. A month is considered to have passed if the
     * day of the end month is greater than or equal to the day of the start month.
     * @throws UnsupportedOperationException if the interval isn't bounded
     */
    val lengthInMonths
        get() = when {
            isEmpty() -> 0.months
            isBounded() -> monthsBetween(start, endExclusive)
            else -> throwUnboundedIntervalException()
        }

    /**
     * Get the number of whole weeks in the interval.
     * @throws UnsupportedOperationException if the interval isn't bounded
     */
    val lengthInWeeks
        get() = when {
            isEmpty() -> 0L.weeks
            isBounded() -> weeksBetween(start, endExclusive)
            else -> throwUnboundedIntervalException()
        }

    /**
     * Get the number of whole days in the interval.
     * @throws UnsupportedOperationException if the interval isn't bounded
     */
    override val lengthInDays
        get() = when {
            isEmpty() -> 0L.days
            isBounded() -> daysBetween(start, endExclusive)
            else -> throwUnboundedIntervalException()
        }

    companion object {
        /**
         * An empty interval.
         */
        val EMPTY = ZonedDateTimeInterval(
            Instant.UNIX_EPOCH at TimeZone.UTC,
            Instant.UNIX_EPOCH at TimeZone.UTC
        )

        /**
         * An unbounded (ie. infinite) interval.
         */
        val UNBOUNDED = ZonedDateTimeInterval(
            DateTime.MIN at TimeZone.UTC,
            DateTime.MAX at TimeZone.UTC
        )

        internal fun withInclusiveEnd(
            start: ZonedDateTime,
            endInclusive: ZonedDateTime
        ): ZonedDateTimeInterval {
            val endExclusive = when {
                endInclusive.dateTime == DateTime.MAX -> endInclusive
                endInclusive.dateTime > MAX_INCLUSIVE_END_DATE_TIME ->
                    throw DateTimeException("The end of the interval can't be represented")
                else -> endInclusive + 1.nanoseconds
            }

            return ZonedDateTimeInterval(start, endExclusive)
        }
    }
}

/**
 * Convert a string to a [ZonedDateTimeInterval].
 *
 * The string is assumed to be an ISO-8601 time interval representation in extended format. The output of
 * [ZonedDateTimeInterval.toString] can be safely parsed using this method.
 *
 * Examples:
 * - `1990-01-04T03-05[America/New_York]/1991-08-30T15:30:05.123-04:00`
 * - `../1991-08-30T15:30:05.123-04:00`
 * - `1990-01-04T03-05[Europe/London]/..`
 * - `../..`
 * - (empty string)
 *
 * @throws DateTimeParseException if parsing fails
 * @throws DateTimeException if the parsed time is invalid
 */
fun String.toZonedDateTimeInterval() = toZonedDateTimeInterval(DateTimeParsers.Iso.Extended.ZONED_DATE_TIME_INTERVAL)

/**
 * Convert a string to a [ZonedDateTimeInterval] using a specific parser.
 *
 * A set of predefined parsers can be found in [DateTimeParsers].
 *
 * @throws DateTimeParseException if parsing fails
 * @throws DateTimeException if the parsed interval is invalid
 */
fun String.toZonedDateTimeInterval(
    parser: GroupedDateTimeParser,
    settings: DateTimeParserSettings = DateTimeParserSettings.DEFAULT
): ZonedDateTimeInterval {
    val results = parser.parse(this, settings)
        .expectingGroupCount<ZonedDateTimeInterval>(2, this)

    val start = when {
        results[0].isEmpty() -> null
        results[0].fields[DateTimeField.IS_UNBOUNDED] == 1L -> ZonedDateTimeInterval.UNBOUNDED.start
        else -> results[0].toZonedDateTime() ?: throwParserFieldResolutionException<ZonedDateTimeInterval>(this)
    }

    val end = when {
        results[1].isEmpty() -> null
        results[1].fields[DateTimeField.IS_UNBOUNDED] == 1L -> ZonedDateTimeInterval.UNBOUNDED.endExclusive
        else -> results[1].toZonedDateTime() ?: throwParserFieldResolutionException<ZonedDateTimeInterval>(this)
    }

    return when {
        start != null && end != null -> start until end
        start == null && end == null -> ZonedDateTimeInterval.EMPTY
        else -> throw DateTimeParseException("Intervals with unknown start or end are not supported")
    }
}

/**
 * Return a random date-time within the interval using the default random number generator. The zone of the start
 * date-time will be used.
 * @throws NoSuchElementException if the interval is empty
 * @throws UnsupportedOperationException if the interval is unbounded
 * @see ZonedDateTimeInterval.randomOrNull
 */
fun ZonedDateTimeInterval.random(): ZonedDateTime = random(Random)

/**
 * Return a random date-time within the interval using the default random number generator or `null` if the interval is
 * empty or unbounded. The zone of the start date-time will be used.
 * @see ZonedDateTimeInterval.random
 */
fun ZonedDateTimeInterval.randomOrNull(): ZonedDateTime? = randomOrNull(Random)

/**
 * Return a random date-time within the interval using the supplied random number generator. The zone of the start
 * date-time will be used.
 * @throws NoSuchElementException if the interval is empty
 * @throws UnsupportedOperationException if the interval is unbounded
 * @see ZonedDateTimeInterval.randomOrNull
 */
fun ZonedDateTimeInterval.random(random: Random): ZonedDateTime {
    return random(random) { second, nanosecond ->
        ZonedDateTime.fromSecondOfUnixEpoch(second, nanosecond, start.zone)
    }
}

/**
 * Return a random date-time within the interval using the supplied random number generator or `null` if the interval is
 * empty or unbounded. The zone of the start date-time will be used.
 * @see ZonedDateTimeInterval.random
 */
fun ZonedDateTimeInterval.randomOrNull(random: Random): ZonedDateTime? {
    return randomOrNull(random) { second, nanosecond ->
        ZonedDateTime.fromSecondOfUnixEpoch(second, nanosecond, start.zone)
    }
}

/**
 * Get an interval containing all of the representable time points up to, but not including [to].
 */
infix fun ZonedDateTime.until(to: ZonedDateTime) = ZonedDateTimeInterval(this, to)

/**
 * Convert a range of dates into a [ZonedDateTimeInterval] between the starting and ending instants in a particular
 * time zone.
 */
@Deprecated(
    "Use 'at' instead.",
    ReplaceWith("this at zone"),
    DeprecationLevel.WARNING
)
fun DateRange.toZonedDateTimeInterval(zone: TimeZone): ZonedDateTimeInterval = this at zone

/**
 * Get the [Period] between two zoned date-times, adjusting the time zone of [endExclusive] if necessary to match the
 * starting date-time.
 */
fun periodBetween(start: ZonedDateTime, endExclusive: ZonedDateTime): Period {
    return periodBetween(start.dateTime, endExclusive.adjustedTo(start.zone).dateTime)
}

/**
 * Get the number of whole years between two zoned date-times, adjusting the time zone of [endExclusive] if necessary to
 * match the starting date-time.
 */
fun yearsBetween(start: ZonedDateTime, endExclusive: ZonedDateTime): IntYears {
    return yearsBetween(start.dateTime, endExclusive.adjustedTo(start.zone).dateTime)
}

/**
 * Get the number of whole months between two zoned date-times, adjusting the time zone of [endExclusive] if necessary
 * to match the starting date-time.
 */
fun monthsBetween(start: ZonedDateTime, endExclusive: ZonedDateTime): IntMonths {
    return monthsBetween(start.dateTime, endExclusive.adjustedTo(start.zone).dateTime)
}

/**
 * Get the number of whole weeks between two zoned date-times, adjusting the time zone of [endExclusive] if necessary to
 * match the starting date-time.
 */
fun weeksBetween(start: ZonedDateTime, endExclusive: ZonedDateTime): LongWeeks {
    return weeksBetween(start.dateTime, endExclusive.adjustedTo(start.zone).dateTime)
}

/**
 * Get the number of whole days between two zoned date-times, adjusting the time zone of [endExclusive] if necessary to
 * match the starting date-time.
 */
fun daysBetween(start: ZonedDateTime, endExclusive: ZonedDateTime): LongDays {
    return daysBetween(start.dateTime, endExclusive.adjustedTo(start.zone).dateTime)
}<|MERGE_RESOLUTION|>--- conflicted
+++ resolved
@@ -25,15 +25,11 @@
     /**
      * Converts this interval to a string in ISO-8601 extended format.
      */
-<<<<<<< HEAD
     override fun toString() = buildIsoString(
         maxElementSize = MAX_ZONED_DATE_TIME_STRING_LENGTH,
         inclusive = false,
         appendFunction = StringBuilder::appendZonedDateTime
     )
-=======
-    override fun toString() = buildIsoString(MAX_ZONED_DATE_TIME_STRING_LENGTH, StringBuilder::appendZonedDateTime)
->>>>>>> 4681490c
 
     /**
      * Converts this interval into a [Period] of the same length.
