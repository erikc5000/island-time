--- conflicted
+++ resolved
@@ -40,16 +40,6 @@
                 implementation(Libs.googleTruth)
             }
         }
-
-        val darwinMain by getting {
-            dependencies {
-<<<<<<< HEAD
-                implementation(Libs.statelyIsolate)
-=======
-                implementation(Libs.AtomicFU.native)
->>>>>>> 27b3e319
-            }
-        }
     }
 }
 
